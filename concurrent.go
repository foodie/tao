/* Data types and structues for concurrent use:
AtomicInt32
AtomicInt64
AtomicBoolean
ConcurrentMap
*/

package tao

import (
	"fmt"
	"sync/atomic"
)

<<<<<<< HEAD
//原子的int64
=======
//设置并发类的包

>>>>>>> 83369300
// AtomicInt64 provides atomic int64 type.
type AtomicInt64 int64

// NewAtomicInt64 returns an atomic int64 type.
func NewAtomicInt64(initialValue int64) *AtomicInt64 {
	a := AtomicInt64(initialValue)
	return &a
}

// Get returns the value of int64 atomically.
func (a *AtomicInt64) Get() int64 {
	return int64(*a)
}

// Set sets the value of int64 atomically.
func (a *AtomicInt64) Set(newValue int64) {
	atomic.StoreInt64((*int64)(a), newValue)
}

// GetAndSet sets new value and returns the old atomically.
func (a *AtomicInt64) GetAndSet(newValue int64) int64 {
	for {
		current := a.Get()
		if a.CompareAndSet(current, newValue) {
			return current
		}
	}
}

// CompareAndSet compares int64 with expected value, if equals as expected
// then sets the updated value, this operation performs atomically.
func (a *AtomicInt64) CompareAndSet(expect, update int64) bool {
	return atomic.CompareAndSwapInt64((*int64)(a), expect, update)
}

// GetAndIncrement gets the old value and then increment by 1, this operation
// performs atomically.
func (a *AtomicInt64) GetAndIncrement() int64 {
	for {
		current := a.Get()
		next := current + 1
		if a.CompareAndSet(current, next) {
			return current
		}
	}

}

// GetAndDecrement gets the old value and then decrement by 1, this operation
// performs atomically.
func (a *AtomicInt64) GetAndDecrement() int64 {
	for {
		current := a.Get()
		next := current - 1
		if a.CompareAndSet(current, next) {
			return current
		}
	}
}

// GetAndAdd gets the old value and then add by delta, this operation
// performs atomically.
func (a *AtomicInt64) GetAndAdd(delta int64) int64 {
	for {
		current := a.Get()
		next := current + delta
		if a.CompareAndSet(current, next) {
			return current
		}
	}
}

// IncrementAndGet increments the value by 1 and then gets the value, this
// operation performs atomically.
func (a *AtomicInt64) IncrementAndGet() int64 {
	for {
		current := a.Get()
		next := current + 1
		if a.CompareAndSet(current, next) {
			return next
		}
	}
}

// DecrementAndGet decrements the value by 1 and then gets the value, this
// operation performs atomically.
func (a *AtomicInt64) DecrementAndGet() int64 {
	for {
		current := a.Get()
		next := current - 1
		if a.CompareAndSet(current, next) {
			return next
		}
	}
}

// AddAndGet adds the value by delta and then gets the value, this operation
// performs atomically.
func (a *AtomicInt64) AddAndGet(delta int64) int64 {
	for {
		current := a.Get()
		next := current + delta
		if a.CompareAndSet(current, next) {
			return next
		}
	}
}

func (a *AtomicInt64) String() string {
	return fmt.Sprintf("%d", a.Get())
}

//原子的32
// AtomicInt32 provides atomic int32 type.
type AtomicInt32 int32

// NewAtomicInt32 returns an atomoic int32 type.
func NewAtomicInt32(initialValue int32) *AtomicInt32 {
	a := AtomicInt32(initialValue)
	return &a
}

// Get returns the value of int32 atomically.
func (a *AtomicInt32) Get() int32 {
	return int32(*a)
}

// Set sets the value of int32 atomically.
func (a *AtomicInt32) Set(newValue int32) {
	atomic.StoreInt32((*int32)(a), newValue)
}

// GetAndSet sets new value and returns the old atomically.
func (a *AtomicInt32) GetAndSet(newValue int32) (oldValue int32) {
	for {
		oldValue = a.Get()
		if a.CompareAndSet(oldValue, newValue) {
			return
		}
	}
}

// CompareAndSet compares int64 with expected value, if equals as expected
// then sets the updated value, this operation performs atomically.
func (a *AtomicInt32) CompareAndSet(expect, update int32) bool {
	return atomic.CompareAndSwapInt32((*int32)(a), expect, update)
}

// GetAndIncrement gets the old value and then increment by 1, this operation
// performs atomically.
func (a *AtomicInt32) GetAndIncrement() int32 {
	for {
		current := a.Get()
		next := current + 1
		if a.CompareAndSet(current, next) {
			return current
		}
	}

}

// GetAndDecrement gets the old value and then decrement by 1, this operation
// performs atomically.
func (a *AtomicInt32) GetAndDecrement() int32 {
	for {
		current := a.Get()
		next := current - 1
		if a.CompareAndSet(current, next) {
			return current
		}
	}
}

// GetAndAdd gets the old value and then add by delta, this operation
// performs atomically.
func (a *AtomicInt32) GetAndAdd(delta int32) int32 {
	for {
		current := a.Get()
		next := current + delta
		if a.CompareAndSet(current, next) {
			return current
		}
	}
}

// IncrementAndGet increments the value by 1 and then gets the value, this
// operation performs atomically.
func (a *AtomicInt32) IncrementAndGet() int32 {
	for {
		current := a.Get()
		next := current + 1
		if a.CompareAndSet(current, next) {
			return next
		}
	}
}

// DecrementAndGet decrements the value by 1 and then gets the value, this
// operation performs atomically.
func (a *AtomicInt32) DecrementAndGet() int32 {
	for {
		current := a.Get()
		next := current - 1
		if a.CompareAndSet(current, next) {
			return next
		}
	}
}

// AddAndGet adds the value by delta and then gets the value, this operation
// performs atomically.
func (a *AtomicInt32) AddAndGet(delta int32) int32 {
	for {
		current := a.Get()
		next := current + delta
		if a.CompareAndSet(current, next) {
			return next
		}
	}
}

func (a *AtomicInt32) String() string {
	return fmt.Sprintf("%d", a.Get())
}

//原子的int32
// AtomicBoolean provides atomic boolean type.
type AtomicBoolean int32

// NewAtomicBoolean returns an atomic boolean type.
func NewAtomicBoolean(initialValue bool) *AtomicBoolean {
	var a AtomicBoolean
	if initialValue {
		a = AtomicBoolean(1)
	} else {
		a = AtomicBoolean(0)
	}
	return &a
}

// Get returns the value of boolean atomically.
func (a *AtomicBoolean) Get() bool {
	return atomic.LoadInt32((*int32)(a)) != 0
}

// Set sets the value of boolean atomically.
func (a *AtomicBoolean) Set(newValue bool) {
	if newValue {
		atomic.StoreInt32((*int32)(a), 1)
	} else {
		atomic.StoreInt32((*int32)(a), 0)
	}
}

// CompareAndSet compares boolean with expected value, if equals as expected
// then sets the updated value, this operation performs atomically.
func (a *AtomicBoolean) CompareAndSet(oldValue, newValue bool) bool {
	var o int32
	var n int32
	if oldValue {
		o = 1
	} else {
		o = 0
	}
	if newValue {
		n = 1
	} else {
		n = 0
	}
	return atomic.CompareAndSwapInt32((*int32)(a), o, n)
}

// GetAndSet sets new value and returns the old atomically.
func (a *AtomicBoolean) GetAndSet(newValue bool) bool {
	for {
		current := a.Get()
		if a.CompareAndSet(current, newValue) {
			return current
		}
	}
}

func (a *AtomicBoolean) String() string {
	return fmt.Sprintf("%t", a.Get())
}<|MERGE_RESOLUTION|>--- conflicted
+++ resolved
@@ -12,12 +12,8 @@
 	"sync/atomic"
 )
 
-<<<<<<< HEAD
 //原子的int64
-=======
-//设置并发类的包
-
->>>>>>> 83369300
+
 // AtomicInt64 provides atomic int64 type.
 type AtomicInt64 int64
 
